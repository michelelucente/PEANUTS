#!/usr/bin/env python3
# -*- coding: utf-8 -*-
"""
Created on Feb 10 2022

@author: Michele Lucente <lucente@physik.rwth-aachen.de>
@author: Tomas Gonzalo <tomas.gonzalo@kit.edu>
"""

import os
import time
import numpy as np
import numba as nb
from numba.experimental import jitclass
from numpy.linalg import multi_dot
from math import sin, cos, sqrt, pi, asin
from scipy.integrate import complex_ode

import peanuts.files as f
from peanuts.potentials import k, MatterPotential, R_E
from peanuts.evolutor import FullEvolutor
from peanuts.time_average import NadirExposure

earthdensity =  [
  ('density_file', nb.types.string),
  ('rj', nb.float64[:]),
  ('alpha', nb.float64[:]),
  ('beta', nb.float64[:]),
  ('gamma', nb.float64[:])
]

@jitclass(earthdensity)
class EarthDensity:
  """
  See hep-ph/9702343 for the definition of trajectory coordinate and Earth density parametrisation.
  """

  def __init__(self, density_file=None):
    """
    Read the Earth density parametrisation, in units of mol/cm^3, following hep-ph/9702343
    """

    # TODO: This is specific for the example file, make general
    with nb.objmode(density_file='string', rj='float64[:]', alpha='float64[:]', beta='float64[:]', gamma='float64[:]'):
      path = os.path.dirname(os.path.realpath( __file__ ))
      density_file = path + "/../Data/Earth_Density.csv" if density_file == None else density_file
      earth_density = f.read_csv(density_file, names=["rj", "alpha", "beta", "gamma"], skiprows=3)

      rj = earth_density.rj.to_numpy()
      alpha = earth_density.alpha.to_numpy()
      beta = earth_density.beta.to_numpy()
      gamma = earth_density.gamma.to_numpy()

    self.density_file = density_file
    self.rj = rj
    self.alpha = alpha
    self.beta = beta
    self.gamma = gamma

  def parameters(self, eta):
    """
    Returns the values of the density parameters for the shells crossed by the path
    with nadir angle = eta as a list of lists, where each element [a, b, c, x_i] refers to a
    Earth shell  (from inner to outer layers) having density profile n_e(x) = a + b x^2 + c x^4,
    with shell external boundary at x == x_i.
    """

    # Select the index "idx_shells" in rj such that for i >= idx_shells => rj[i] > sin(eta)
    # The shells having rj[i] > sin(eta) are the ones crossed by a path with nadir angle = eta
    idx_shells = np.searchsorted(self.rj, sin(eta))

    # Keep only the parameters for the shells crossed by the path with nadir angle eta
    alpha_prime = self.alpha[idx_shells::] + self.beta[idx_shells::] * sin(eta)**2 + self.gamma[idx_shells::] * np.sin(eta)**4
    beta_prime = self.beta[idx_shells::] + 2 * self.gamma[idx_shells::] * sin(eta)**2
    gamma_prime = self.gamma[idx_shells::]

    # Compute the value of the trajectory coordinates xj at each shell crossing
    xj = np.sqrt( (self.rj[idx_shells::])**2 - sin(eta)**2 )

    return np.stack((alpha_prime, beta_prime, gamma_prime, xj), axis=1)

  def shells(self):
    """
    Returns the value of the radius for each shell
    """
    return self.rj

  def shells_eta(self):
    """
    Returns the value of the nadir angles corresponding to each shell
    """
    return np.arcsin(self.rj)/pi


  def call(self, x, eta):
    """
    Computes the value of Earth electron density in units of mol/cm^3 for trajectory coordinate
    x and nadir angle eta;
    """

    # The density profile is symmetric with respect to x=0
    x = np.abs(x)

    # If x > cos(eta) the trajectory coordinate is beyond Earth surface, thus density is zero.
    if x > cos(eta):
      return 0

    # Get the parameters
    param = self.parameters(eta)
    alpha_prime = [y[0] for y in param]
    beta_prime = [y[1] for y in param]
    gamma_prime = [y[2] for y in param]
    xj = [y[3] for y in param]

    # The index "idx" determines within which shell xj[idx] the point x is
    idx = np.searchsorted(xj, x)

    return alpha_prime[idx] + beta_prime[idx] * x**2 + gamma_prime[idx] * x**4


def numerical_solution(density, pmns, DeltamSq21, DeltamSq3l, E, eta, depth, antinu):
  """
  numerical_solution(density, pmns, DeltamSq21, DeltamSq3l, E, eta, depth, antinu) computes
  numerically the probability of survival of an incident electron neutrino spectrum
  - density: the Earth density object
  - pmns: the PMNS matrix
  - DeltamSq21, Deltamq3l: the mass squared differences
  - E: the neutrino energy
  - eta: the nadir angle
  - depth: the detector depth below the surface of the Earth
  - antinu: False for neutrinos, True for antineutrinos
  """

  # Extract from pmns matrix
  U = pmns.U
  r23 = pmns.R23(pmns.theta23)
  delta = pmns.Delta(pmns.delta)

  # Conjugate for antineutrinos
  if antinu:
    U = U.conjugate()
    r23 = r23.conjugate()
    delta = delta.conjugate()

  if DeltamSq3l > 0: # NO, l = 1
    ki = k(np.array([0, DeltamSq21, DeltamSq3l]), E)
  else: # IO, l = 2
    ki = k(np.array([-DeltamSq21, 0, DeltamSq3l]), E)
  Hk = multi_dot([U, np.diag(ki), U.transpose()])

  h = depth/R_E
  r_d = 1 - h
  x_d = r_d * cos(eta)
  Deltax = r_d * cos(eta) + sqrt(1 - r_d**2 * sin(eta)**2)
  n_1 = density.call(1-h/2,0)
  eta_prime = asin(r_d * sin(eta))

  params = density.parameters(eta_prime)
  x1, x2 = (-params[-1][3], x_d) if 0 <= eta < pi/2 else (0, Deltax)

  def model(t, y):
    nue, numu, nutau = y
    dnudt = - 1j * np.dot(multi_dot([r23, delta.conjugate(), Hk + np.diag([
        MatterPotential(density.call(t, eta_prime) if 0 <= eta < pi/2 else n_1, antinu)
        ,0,0]), delta, r23.transpose()]), [nue, numu, nutau])
    return dnudt

  num_evol = []

  x = np.linspace(x1, x2, 10**3)

  successful_integration = True

  for col in range(3):
    if successful_integration:
        nu0 = np.identity(3)[:, col]

        nu = complex_ode(model)

        nu.set_integrator("lsoda")
        nu.set_initial_value(nu0, x1)

        sol = [nu.integrate(xi) for xi in x[1::]]

        successful_integration = successful_integration and nu.successful()

        sol.insert(0, np.array(nu0))

        num_evol.append(sol)

  if len(num_evol) < 3:
    print("Error: numerical integration failed")
    exit()

  num_solution = [np.column_stack((num_evol[0][k], num_evol[1][k], num_evol[2][k])) for k in range(len(x))]

  return num_solution, x


def evolved_state_numerical(nustate, density, pmns, DeltamSq21, DeltamSq3l, E, eta, depth, full_oscillation=False, antinu=False):
  """
  evolved_state_numerical(nustate, density, pmns, DeltamSq21, DeltamSq3l, E, eta, depth, full_oscillation, antinu) computes
  numerically the probability of survival of an incident electron neutrino spectrum
  - nustate: the array of weights of the incoherent neutrino flux
  - density: the Earth density object
  - pmns: the PMNS matrix
  - DeltamSq21, Deltamq3l: the mass squared differences
  - E: the neutrino energy
  - eta: the nadir angle
  - depth: detector depth below the surface of the Earth
  - full_oscillation: return full oscillation along path (def. False))
  - antinu: False for neutrinos, True for antineutrinos
  """

  num_solution, x = numerical_solution(density, pmns, DeltamSq21, DeltamSq3l, E, eta, depth, antinu)

  state = [np.array(np.dot(num_solution[i].transpose(), nustate)) for i in range(len(x))]

  if full_oscillation:
    return state, x
  else:
    return state[-1]

def Pearth_numerical(nustate, density, pmns, DeltamSq21, DeltamSq3l, E, eta, depth, massbasis=True, full_oscillation=False, antinu=False):
  """
  Pearth_numerical(nustate, density, pmns, DeltamSq21, DeltamSq3l, E, eta, depth, massbasis, full_oscillation, antinu) computes
  numerically the probability of survival of an incident electron neutrino spectrum
  - nustate: the array of weights of the incoherent neutrino flux
  - density: the Earth density object
  - pmns: the PMNS matrix
  - DeltamSq21, Deltamq3l: the mass squared differences
  - E: the neutrino energy
  - eta: the nadir angle
  - depth: the detector depth below the surface of the Earth
  - massbasis: the basis of the neutrino eigenstate, True: mass, False: flavour (def. True)
  - full_oscillation: return full oscillation along path (def. False))
  - antinu: False for neutrinos, True for antineutrinos
  """

  num_solution, x = numerical_solution(density, pmns, DeltamSq21, DeltamSq3l, E, eta, depth, antinu)

  if not massbasis:
      evolution = [np.array(np.square(np.abs(np.dot(num_solution[i].transpose(), nustate))) ) for i in range(len(x))]
  elif massbasis:
      if not antinu:
        evolution = [np.array(np.real(np.dot(np.square(np.abs(np.dot(num_solution[i].transpose(), pmns.pmns))), nustate))) for i in range(len(x))]
      else:
        evolution = [np.array(np.real(np.dot(np.square(np.abs(np.dot(num_solution[i].transpose(), pmns.pmns.conjugate()))), nustate))) for i in range(len(x))]
  else:
      print("Error: unrecognised neutrino basis, please choose either \"flavour\" or \"mass\".")
      exit()

  if full_oscillation:
    return evolution, x
  else:
    return evolution[-1]


@nb.njit
def evolved_state_analytical(nustate, density, pmns, DeltamSq21, DeltamSq3l, E, eta, depth, height=0, antinu=False):
  """
  evolved_state_analytical(nustate, density, pmns, DeltamSq21, DeltamSq3l, E, eta, depth, antinu) computes
  analytically the evolved flavour state after matter regeneration
  - nustate: the array of weights of the incoherent neutrino flux
  - density: the Earth density object
  - pmns: the PMNS matrix
  - DeltamSq21, Deltamq3l: the mass squared differences
  - E: the neutrino energy
  - eta: the nadir angle
  - height: the altitude production point of neutrinos, in meters above the Earth surface
  - depth: the detector depth below the surface of the Earth
  - antinu: False for neutrinos, True for antineutrinos
  """

  evol = FullEvolutor(density, DeltamSq21, DeltamSq3l, pmns, E, eta, depth, height, antinu)
  return np.dot(evol.transpose(), nustate.astype(nb.complex128))


@nb.njit
<<<<<<< HEAD
def Pearth_analytical(nustate, density, pmns, DeltamSq21, DeltamSq3l, E, eta, depth, height=0, basis="mass", antinu=False):
=======
def Pearth_analytical(nustate, density, pmns, DeltamSq21, DeltamSq3l, E, eta, depth, massbasis=True, antinu=False):
>>>>>>> ab15faa1
  """
  Pearth_analytical(nustate, density, pmns, DeltamSq21, DeltamSq3l, E, eta, depth, massbasis, antinu) computes
  analytically the probability of survival of an incident electron neutrino spectrum
  - nustate: the array of weights of the incoherent neutrino flux
  - density: the Earth density object
  - pmns: the PMNS matrix
  - DeltamSq21, Deltamq3l: the mass squared differences
  - E: the neutrino energy
  - eta: the nadir angle
  - depth: the detector depth below the surface of the Earth
<<<<<<< HEAD
  - height: the altitude production point of neutrinos, in meters above the Earth surface
  - basis: the basis of the neutrino eigenstate (def. mass)
  - antinu: False for neutrinos, True for antineutrinos
  """

  evol = FullEvolutor(density, DeltamSq21, DeltamSq3l, pmns, E, eta, depth, height, antinu)
  if basis == "flavour":
=======
  - massbasis: the basis of the neutrino eigenstate, True: mass, False: flavour (def. True)
  - antinu: False for neutrinos, True for antineutrinos
  """

  evol = FullEvolutor(density, DeltamSq21, DeltamSq3l, pmns, E, eta, depth, antinu)
  if not massbasis:
>>>>>>> ab15faa1
      return np.square(np.abs(np.dot(evol.transpose(), nustate.astype(nb.complex128))))
  elif massbasis:
      if not antinu:
        return np.real(np.dot(np.square(np.abs(np.dot(evol.transpose(), pmns.pmns)).astype(nb.complex128)), nustate.astype(nb.complex128)))
      else:
        return np.real(np.dot(np.square(np.abs(np.dot(evol.transpose(), pmns.pmns.conjugate())).astype(nb.complex128)), nustate.astype(nb.complex128)))

  else:
      raise Exception("Error: unrecognised neutrino basis, please choose either \"flavour\" or \"mass\".")


def evolved_state(nustate, density, pmns, DeltamSq21, DeltamSq3l, E, eta, depth, height=0, mode="analytical", full_oscillation=False, antinu=False):
  """
  evolved_state(nustate, density, pmns, DeltamSq21, DeltamSq21, E, eta, depth, mode, full_oscillation, antinu), computes with a given mode
  the probability of survival of an incident electron neutrino spectrum
  - nustate: array of weights of the incoherent neutrino flux
  - density: the Earth density object
  - pmns: the PMNS matrix
  - DeltamSq21, Deltamq3l: the mass squared differences
  - E: the neutrino energy
  - eta: the nadir angle
  - depth:  the detector depth below the surface of the Earth
  - height: the altitude production point of neutrinos, in meters above the Earth surface
  - mode: either analytical or numerical computation of the evolutor (def. analytical)
  - full_oscillation: return full oscillation along path (def. False))
  - antinu: False for neutrinos, True for antineutrinos
  """

  # Make sure nustate has the write format
  if len(nustate) != 3:
    print("Error: neutrino state provided has the wrong format, it must be a vector of size 3.")
    exit()

  if mode == "analytical":
    if full_oscillation:
      print("Warning: full oscillation only available in numerical mode. Result will be only final probability values")

    return evolved_state_analytical(nustate, density, pmns, DeltamSq21, DeltamSq3l, E, eta, depth, height=height, antinu=antinu)

  elif mode == "numerical":
    # TODO: Missing implementation of height for numerical solution
    return evolved_state_numerical(nustate, density, pmns, DeltamSq21, DeltamSq3l, E, eta, depth, full_oscillation=full_oscillation, antinu=antinu)

  else:
    raise Exception("Error: Unkown mode for the computation of evoulutor")



<<<<<<< HEAD
def Pearth(nustate, density, pmns, DeltamSq21, DeltamSq3l, E, eta, depth, height=0, mode="analytical", basis="mass", full_oscillation=False, antinu=False):
=======
def Pearth(nustate, density, pmns, DeltamSq21, DeltamSq3l, E, eta, depth, mode="analytical", massbasis=True, full_oscillation=False, antinu=False):
>>>>>>> ab15faa1
  """
  Pearth(nustate, density, pmns, DeltamSq21, DeltamSq21, E, eta, depth, mode, massbasis, full_oscillation, antinu), computes with a given mode
  the probability of survival of an incident electron neutrino spectrum
  - nustate: array of weights of the incoherent neutrino flux
  - density: the Earth density object
  - pmns: the PMNS matrix
  - DeltamSq21, Deltamq3l: the mass squared differences
  - E: the neutrino energy
  - eta: the nadir angle
  - depth:  the detector depth below the surface of the Earth
  - height: the altitude production point of neutrinos, in meters above the Earth surface
  - mode: either analytical or numerical computation of the evolutor (def. analytical)
  - massbasis: the basis of the neutrino eigenstate, True: mass, False: flavour (def. True)
  - full_oscillation: return full oscillation along path (def. False))
  - antinu: False for neutrinos, True for antineutrinos
  """

  # Make sure nustate has the write format
  if len(nustate) != 3:
    print("Error: neutrino state provided has the wrong format, it must be a vector of size 3.")
    exit()
  #if np.abs(np.sum(np.square(np.abs(nustate))) - 1) > 1e-3:
  #  print("Error: neutrino state provided has the wrong format, it elements square must sum to 1.")
  #  exit()

  if mode == "analytical":
    if full_oscillation:
      print("Warning: full oscillation only available in numerical mode. Result will be only final probability values")

<<<<<<< HEAD
    return Pearth_analytical(nustate, density, pmns, DeltamSq21, DeltamSq3l, E, eta, depth, height=height, basis=basis, antinu=antinu)

  elif mode == "numerical":
    # TODO: Missing implementation of height for numerical solution
    return Pearth_numerical(nustate, density, pmns, DeltamSq21, DeltamSq3l, E, eta, depth, basis=basis, full_oscillation=full_oscillation, antinu=antinu)
=======
    return Pearth_analytical(nustate, density, pmns, DeltamSq21, DeltamSq3l, E, eta, depth, massbasis=massbasis, antinu=antinu)

  elif mode == "numerical":
    return Pearth_numerical(nustate, density, pmns, DeltamSq21, DeltamSq3l, E, eta, depth, massbasis=massbasis, full_oscillation=full_oscillation, antinu=antinu)
>>>>>>> ab15faa1

  else:
    raise Exception("Error: Unkown mode for the computation of evoulutor")

<<<<<<< HEAD

def Pearth_integrated(nustate, density, pmns, DeltamSq21, DeltamSq3l, E, depth, height=0, mode="analytical", full_oscillation=False, antinu=False, lam=-1, d1=0, d2=365, ns=1000, normalized=False, from_file=None, angle="Nadir",daynight=None):
=======
def Pearth_integrated(nustate, density, pmns, DeltamSq21, DeltamSq3l, E, depth, mode="analytical", full_oscillation=False, antinu=False, lam=-1, d1=0, d2=365, ns=1000, normalized=False, from_file=None, angle="Nadir",daynight=None):
>>>>>>> ab15faa1
  """
  Pearth(nustate, density, pmns, DeltamSq21, DeltamSq21, E, lam, depth, mode, full_oscillation, antinu, d1, d2, ns, normalized, from_file, angle),
  computes the probability of survival of an incident electron neutrino spectrum integrated over the spectrum
  - nustate: array of weights of the incoherent neutrino flux
  - density: the Earth density object
  - pmns: the PMNS matrix
  - DeltamSq21, Deltamq3l: the mass squared differences
  - E: the neutrino energy
  - depth:  the detector depth below the surface of the Earth
  - height: the altitude production point of neutrinos, in meters above the Earth surface
  - lam: the latitude of the experiment (def. -1)
  - mode: either analytical or numerical computation of the evolutor (def. analytical)
  - full_oscillation: return full oscillation along path (def. False))
  - antinu: False for neutrinos, True for antineutrinos
  - d1: lower limit of day interval
  - d2: upper limit of day interval
  - ns: number of nadir angle samples
  - normalized: normalization of exposure
  - from_file: file with experiments exposure
  - angle: angle of samples is exposure file
  """

  exposure = NadirExposure(lam=lam, normalized=normalized, d1=d1, d2=d2, ns=ns, from_file=from_file, angle=angle)

  day = True if daynight != "night" else False
  night = True if daynight != "day" else False


  prob = 0
  deta = pi/ns
  for eta, exp in exposure:
    if eta < pi/2 and night:
<<<<<<< HEAD
      prob += Pearth(nustate, density, pmns, DeltamSq21, DeltamSq3l, E, eta, depth, height=height, mode=mode, basis="mass", full_oscillation=full_oscillation, antinu=antinu) * exp * deta
    elif eta >= pi/2 and day:
      prob += Pearth(nustate, density, pmns, DeltamSq21, DeltamSq3l, E, eta, depth, height=height, mode=mode, basis="mass", full_oscillation=full_oscillation, antinu=antinu) * exp * deta
=======
      prob += Pearth(nustate, density, pmns, DeltamSq21, DeltamSq3l, E, eta, depth, mode=mode, massbasis=True, full_oscillation=full_oscillation, antinu=antinu) * exp * deta
    elif eta >= pi/2 and day:
      prob += Pearth(nustate, density, pmns, DeltamSq21, DeltamSq3l, E, eta, depth, mode=mode, massbasis=True, full_oscillation=full_oscillation, antinu=antinu) * exp * deta
>>>>>>> ab15faa1


  return prob<|MERGE_RESOLUTION|>--- conflicted
+++ resolved
@@ -118,7 +118,7 @@
     return alpha_prime[idx] + beta_prime[idx] * x**2 + gamma_prime[idx] * x**4
 
 
-def numerical_solution(density, pmns, DeltamSq21, DeltamSq3l, E, eta, depth, antinu):
+def numerical_solution(density, pmns, DeltamSq21, DeltamSq3l, E, eta, depth, height, antinu):
   """
   numerical_solution(density, pmns, DeltamSq21, DeltamSq3l, E, eta, depth, antinu) computes
   numerically the probability of survival of an incident electron neutrino spectrum
@@ -128,8 +128,11 @@
   - E: the neutrino energy
   - eta: the nadir angle
   - depth: the detector depth below the surface of the Earth
-  - antinu: False for neutrinos, True for antineutrinos
-  """
+  - height: the altitudde production point of neutrios, in meters above the Earth surface
+  - antinu: False for neutrinos, True for antineutrinos
+  """
+
+  # TODO: Missing height implementation in numerical solution
 
   # Extract from pmns matrix
   U = pmns.U
@@ -197,7 +200,7 @@
   return num_solution, x
 
 
-def evolved_state_numerical(nustate, density, pmns, DeltamSq21, DeltamSq3l, E, eta, depth, full_oscillation=False, antinu=False):
+def evolved_state_numerical(nustate, density, pmns, DeltamSq21, DeltamSq3l, E, eta, depth, height=0, full_oscillation=False, antinu=False):
   """
   evolved_state_numerical(nustate, density, pmns, DeltamSq21, DeltamSq3l, E, eta, depth, full_oscillation, antinu) computes
   numerically the probability of survival of an incident electron neutrino spectrum
@@ -208,11 +211,12 @@
   - E: the neutrino energy
   - eta: the nadir angle
   - depth: detector depth below the surface of the Earth
+  - height: the altitudde production point of neutrios, in meters above the Earth surface
   - full_oscillation: return full oscillation along path (def. False))
   - antinu: False for neutrinos, True for antineutrinos
   """
 
-  num_solution, x = numerical_solution(density, pmns, DeltamSq21, DeltamSq3l, E, eta, depth, antinu)
+  num_solution, x = numerical_solution(density, pmns, DeltamSq21, DeltamSq3l, E, eta, depth, height, antinu)
 
   state = [np.array(np.dot(num_solution[i].transpose(), nustate)) for i in range(len(x))]
 
@@ -221,7 +225,7 @@
   else:
     return state[-1]
 
-def Pearth_numerical(nustate, density, pmns, DeltamSq21, DeltamSq3l, E, eta, depth, massbasis=True, full_oscillation=False, antinu=False):
+def Pearth_numerical(nustate, density, pmns, DeltamSq21, DeltamSq3l, E, eta, depth, height=0, massbasis=True, full_oscillation=False, antinu=False):
   """
   Pearth_numerical(nustate, density, pmns, DeltamSq21, DeltamSq3l, E, eta, depth, massbasis, full_oscillation, antinu) computes
   numerically the probability of survival of an incident electron neutrino spectrum
@@ -232,12 +236,13 @@
   - E: the neutrino energy
   - eta: the nadir angle
   - depth: the detector depth below the surface of the Earth
+  - height: the altitudde production point of neutrios, in meters above the Earth surface
   - massbasis: the basis of the neutrino eigenstate, True: mass, False: flavour (def. True)
   - full_oscillation: return full oscillation along path (def. False))
   - antinu: False for neutrinos, True for antineutrinos
   """
 
-  num_solution, x = numerical_solution(density, pmns, DeltamSq21, DeltamSq3l, E, eta, depth, antinu)
+  num_solution, x = numerical_solution(density, pmns, DeltamSq21, DeltamSq3l, E, eta, depth, height, antinu)
 
   if not massbasis:
       evolution = [np.array(np.square(np.abs(np.dot(num_solution[i].transpose(), nustate))) ) for i in range(len(x))]
@@ -277,11 +282,7 @@
 
 
 @nb.njit
-<<<<<<< HEAD
-def Pearth_analytical(nustate, density, pmns, DeltamSq21, DeltamSq3l, E, eta, depth, height=0, basis="mass", antinu=False):
-=======
-def Pearth_analytical(nustate, density, pmns, DeltamSq21, DeltamSq3l, E, eta, depth, massbasis=True, antinu=False):
->>>>>>> ab15faa1
+def Pearth_analytical(nustate, density, pmns, DeltamSq21, DeltamSq3l, E, eta, depth, height=0, massbasis=True, antinu=False):
   """
   Pearth_analytical(nustate, density, pmns, DeltamSq21, DeltamSq3l, E, eta, depth, massbasis, antinu) computes
   analytically the probability of survival of an incident electron neutrino spectrum
@@ -292,22 +293,12 @@
   - E: the neutrino energy
   - eta: the nadir angle
   - depth: the detector depth below the surface of the Earth
-<<<<<<< HEAD
   - height: the altitude production point of neutrinos, in meters above the Earth surface
-  - basis: the basis of the neutrino eigenstate (def. mass)
-  - antinu: False for neutrinos, True for antineutrinos
-  """
-
+  - massbasis: the basis of the neutrino eigenstate, True: mass, False: flavour (def. True)
+  - antinu: False for neutrinos, True for antineutrinos
+  """
   evol = FullEvolutor(density, DeltamSq21, DeltamSq3l, pmns, E, eta, depth, height, antinu)
-  if basis == "flavour":
-=======
-  - massbasis: the basis of the neutrino eigenstate, True: mass, False: flavour (def. True)
-  - antinu: False for neutrinos, True for antineutrinos
-  """
-
-  evol = FullEvolutor(density, DeltamSq21, DeltamSq3l, pmns, E, eta, depth, antinu)
   if not massbasis:
->>>>>>> ab15faa1
       return np.square(np.abs(np.dot(evol.transpose(), nustate.astype(nb.complex128))))
   elif massbasis:
       if not antinu:
@@ -356,11 +347,7 @@
 
 
 
-<<<<<<< HEAD
-def Pearth(nustate, density, pmns, DeltamSq21, DeltamSq3l, E, eta, depth, height=0, mode="analytical", basis="mass", full_oscillation=False, antinu=False):
-=======
-def Pearth(nustate, density, pmns, DeltamSq21, DeltamSq3l, E, eta, depth, mode="analytical", massbasis=True, full_oscillation=False, antinu=False):
->>>>>>> ab15faa1
+def Pearth(nustate, density, pmns, DeltamSq21, DeltamSq3l, E, eta, depth, height=0, mode="analytical", massbasis=True, full_oscillation=False, antinu=False):
   """
   Pearth(nustate, density, pmns, DeltamSq21, DeltamSq21, E, eta, depth, mode, massbasis, full_oscillation, antinu), computes with a given mode
   the probability of survival of an incident electron neutrino spectrum
@@ -390,28 +377,16 @@
     if full_oscillation:
       print("Warning: full oscillation only available in numerical mode. Result will be only final probability values")
 
-<<<<<<< HEAD
-    return Pearth_analytical(nustate, density, pmns, DeltamSq21, DeltamSq3l, E, eta, depth, height=height, basis=basis, antinu=antinu)
+    return Pearth_analytical(nustate, density, pmns, DeltamSq21, DeltamSq3l, E, eta, depth, height=height, massbasis=massbasis, antinu=antinu)
 
   elif mode == "numerical":
-    # TODO: Missing implementation of height for numerical solution
-    return Pearth_numerical(nustate, density, pmns, DeltamSq21, DeltamSq3l, E, eta, depth, basis=basis, full_oscillation=full_oscillation, antinu=antinu)
-=======
-    return Pearth_analytical(nustate, density, pmns, DeltamSq21, DeltamSq3l, E, eta, depth, massbasis=massbasis, antinu=antinu)
-
-  elif mode == "numerical":
-    return Pearth_numerical(nustate, density, pmns, DeltamSq21, DeltamSq3l, E, eta, depth, massbasis=massbasis, full_oscillation=full_oscillation, antinu=antinu)
->>>>>>> ab15faa1
+    return Pearth_numerical(nustate, density, pmns, DeltamSq21, DeltamSq3l, E, eta, depth, height=height, massbasis=massbasis, full_oscillation=full_oscillation, antinu=antinu)
 
   else:
     raise Exception("Error: Unkown mode for the computation of evoulutor")
 
-<<<<<<< HEAD
 
 def Pearth_integrated(nustate, density, pmns, DeltamSq21, DeltamSq3l, E, depth, height=0, mode="analytical", full_oscillation=False, antinu=False, lam=-1, d1=0, d2=365, ns=1000, normalized=False, from_file=None, angle="Nadir",daynight=None):
-=======
-def Pearth_integrated(nustate, density, pmns, DeltamSq21, DeltamSq3l, E, depth, mode="analytical", full_oscillation=False, antinu=False, lam=-1, d1=0, d2=365, ns=1000, normalized=False, from_file=None, angle="Nadir",daynight=None):
->>>>>>> ab15faa1
   """
   Pearth(nustate, density, pmns, DeltamSq21, DeltamSq21, E, lam, depth, mode, full_oscillation, antinu, d1, d2, ns, normalized, from_file, angle),
   computes the probability of survival of an incident electron neutrino spectrum integrated over the spectrum
@@ -444,15 +419,9 @@
   deta = pi/ns
   for eta, exp in exposure:
     if eta < pi/2 and night:
-<<<<<<< HEAD
-      prob += Pearth(nustate, density, pmns, DeltamSq21, DeltamSq3l, E, eta, depth, height=height, mode=mode, basis="mass", full_oscillation=full_oscillation, antinu=antinu) * exp * deta
+      prob += Pearth(nustate, density, pmns, DeltamSq21, DeltamSq3l, E, eta, depth, height=height, mode=mode, massbasis=True, full_oscillation=full_oscillation, antinu=antinu) * exp * deta
     elif eta >= pi/2 and day:
-      prob += Pearth(nustate, density, pmns, DeltamSq21, DeltamSq3l, E, eta, depth, height=height, mode=mode, basis="mass", full_oscillation=full_oscillation, antinu=antinu) * exp * deta
-=======
-      prob += Pearth(nustate, density, pmns, DeltamSq21, DeltamSq3l, E, eta, depth, mode=mode, massbasis=True, full_oscillation=full_oscillation, antinu=antinu) * exp * deta
-    elif eta >= pi/2 and day:
-      prob += Pearth(nustate, density, pmns, DeltamSq21, DeltamSq3l, E, eta, depth, mode=mode, massbasis=True, full_oscillation=full_oscillation, antinu=antinu) * exp * deta
->>>>>>> ab15faa1
+      prob += Pearth(nustate, density, pmns, DeltamSq21, DeltamSq3l, E, eta, depth, height=height, mode=mode, massbasis=True, full_oscillation=full_oscillation, antinu=antinu) * exp * deta
 
 
   return prob