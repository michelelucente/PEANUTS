#!/usr/bin/env python3
# -*- coding: utf-8 -*-
"""
Created on Feb 2022

@author: Michele Lucente <lucente@physik.rwth-aachen.de>
@author Tomas Gonzalo <tomas.gonzalo@kit.edu>
"""

import os
import numpy as np
from optparse import OptionParser
from math import pi, radians

import peanuts.files as f
from peanuts.utils import get_comma_separated_floats, print_banner, print_inputs
from peanuts.pmns import PMNS
from peanuts.solar import SolarModel, solar_flux_mass, Psolar
from peanuts.earth import EarthDensity, Pearth, Pearth_integrated, evolved_state
from peanuts.time_average import NadirExposure

mainfilename = 'run_peanuts'

parser = OptionParser()
parser.add_option("-v", "--verbose", help = "Print debug output", action='store_true', dest='verbose', default=False)
parser.add_option("-f", help="Input file", type='string', action='store', dest="in_file")
(options, args) = parser.parse_args()
if len(args) > 0 or options.in_file == None:
  if len(args) > 0:
    print("Error: Wrong number of arguments")
  if options.in_file == None:
    print('Error: Missing input file')
  print('\n\
Usage: python '+mainfilename+'.py -f <in_file>\n\
       <in_file>                   Input file\n\
\n\
Options:\n\
       -h, --help                    Show this help message and exit\n\
       -v, --verbose                 Print debug output')
  exit()

# Import input file
settings = f.read_yaml(options.in_file)

# Print program banner and inputs
print_banner()
print_inputs(settings)
print("Running PEANUTS...")

# List of probabilities
outs = []

# Initialize values
if settings.solar:

  # Import data from solar model and spectrum files
  solar_model = SolarModel(solar_model_file=settings.solar_file, flux_file=settings.flux_file, spectrum_files=settings.spectra,
                           fluxrows=settings.fluxrows, fluxcols=settings.fluxcols, distrow=settings.distrow,
                           radiuscol=settings.radiuscol, densitycol=settings.densitycol, fractioncols=settings.fractioncols)

if settings.earth:

  # If the solar probabilities will not be computed before, take state from settings
  if not settings.solar:
    nustate = settings.nustate
    massbasis = True if settings.basis=="mass" else False

  # Earth density
  earth_density = EarthDensity(settings.density_file)


# Loop over energy values
for param in settings.scan:

  out = {}

  pmns = PMNS(param.theta12, param.theta13, param.theta23, param.delta)

  if settings.solar:

    # Add flux if requested
    if settings.flux:
      out["flux"] = solar_model.flux(settings.fraction)

    # Compute probability for the given sample fraction and energy
    if settings.probabilities:
      out["solar"] = Psolar(pmns, param.dm21, param.dm3l, param.energy, solar_model.radius(), solar_model.density(), solar_model.fraction(settings.fraction))

    # Add undistorted or distorted spectrum if requested
    if settings.undistorted_spectrum:
      out['spectrum'] = solar_model.spectrum(settings.fraction, energy=param.energy)
    elif settings.distorted_spectrum:
      out['spectrum'] = solar_model.spectrum(settings.fraction, energy=param.energy) * Psolar(pmns, param.dm21, param.dm3l, param.energy, solar_model.radius(), solar_model.density(), solar_model.fraction(settings.fraction))

    # If the earth propbabilities are to be computed, we need the mass weights
    if settings.earth:
      mass_weights = solar_flux_mass(pmns.theta12, pmns.theta13, param.dm21, param.dm3l, param.energy,
                                     solar_model.radius(), solar_model.density(), solar_model.fraction(settings.fraction))

  if settings.earth:

    # If the solar probabilities were computed before, use the precomputed mass weights as neutrino state
    if settings.solar:
      nustate = np.array(mass_weights, dtype=complex)
      massbasis = True

    # If the latitude is provided compute probability integrated over exposure
    if settings.exposure:
      out["earth"] = Pearth_integrated(nustate, earth_density, pmns, param.dm21, param.dm3l, param.energy, settings.depth, height=settings.height,
                                       mode=settings.evolution, antinu=settings.antinu, lam=radians(settings.latitude),
                                       d1=settings.exposure_time[0], d2=settings.exposure_time[1],
                                       normalized=settings.exposure_normalized, ns=settings.exposure_samples,
                                       from_file=settings.exposure_file, angle=settings.exposure_angle)

    else:
      # Compute probability of survival after propagation through Earth
<<<<<<< HEAD
      out["earth"] = Pearth(nustate, earth_density, pmns, param.dm21, param.dm3l, param.energy, param.eta, settings.depth, height=settings.height,
                            mode=settings.evolution, basis=basis, antinu=settings.antinu)
=======
      out["earth"] = Pearth(nustate, earth_density, pmns, param.dm21, param.dm3l, param.energy, param.eta, settings.depth, mode=settings.evolution, massbasis=massbasis, antinu=settings.antinu)
>>>>>>> ab15faa1

    # If the evolved state is requested, compute that too
    if settings.evolved_state:
      if massbasis:
        print("Warning: The evolved state can only be computed from a neutrino state in the flavour basis, so it will not be provided")
        settings.evolved_state = False
      else:
        out["evolved_state"] = evolved_state(nustate, earth_density, pmns, param.dm21, param.dm3l, param.energy, param.eta, settings.depth, height=settings.height,
                                             mode=settings.evolution, antinu=settings.antinu)

  # Append to list
  outs.append(out)

# Print results
f.output(settings, outs)

<|MERGE_RESOLUTION|>--- conflicted
+++ resolved
@@ -114,12 +114,8 @@
 
     else:
       # Compute probability of survival after propagation through Earth
-<<<<<<< HEAD
       out["earth"] = Pearth(nustate, earth_density, pmns, param.dm21, param.dm3l, param.energy, param.eta, settings.depth, height=settings.height,
-                            mode=settings.evolution, basis=basis, antinu=settings.antinu)
-=======
-      out["earth"] = Pearth(nustate, earth_density, pmns, param.dm21, param.dm3l, param.energy, param.eta, settings.depth, mode=settings.evolution, massbasis=massbasis, antinu=settings.antinu)
->>>>>>> ab15faa1
+                           mode=settings.evolution, massbasis=massbasis, antinu=settings.antinu)
 
     # If the evolved state is requested, compute that too
     if settings.evolved_state:
