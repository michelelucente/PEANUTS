#!/usr/bin/env python3
# -*- coding: utf-8 -*-
"""
Created on Feb 10 2022

@author: Michele Lucente <lucente@physik.rwth-aachen.de>
@author: Tomas Gonzalo <tomas.gonzalo@kit.edu>
"""

import os
import time
import numpy as np
import numba as nb
from numba.experimental import jitclass
from numpy.linalg import multi_dot
from math import sin, cos, sqrt, pi, asin, floor
from scipy.integrate import complex_ode

import peanuts.files as f
from peanuts.potentials import k, MatterPotential, R_E
from peanuts.evolutor import FullEvolutor
from peanuts.exposure import NadirExposure, HeightExposure
from peanuts.atmosphere import AtmosphereDensity, evolved_state_atmosphere, Hmax

@nb.njit
def binom(n, k):
  """
  Returns the binomial number (n, k)
  """

  if k==0 or k==n:
    return 1

  return np.prod(np.array([(n + 1 - i)/i for i in range(1,k+1)]))

earthdensity =  [
  ('density_file', nb.types.string),
  ('use_custom_density', nb.boolean),
  ('use_tabulated_density', nb.boolean),
  ('rj', nb.float64[:]),
  ('alpha', nb.float64[:]),
  ('beta', nb.float64[:]),
  ('gamma', nb.float64[:]),
  ('deltas', nb.float64[:,:])
]

@jitclass(earthdensity)
class EarthDensity:
  """
  See hep-ph/9702343 for the definition of trajectory coordinate and Earth density parametrisation.
  """

  def __init__(self, density_file=None, tabulated_density=False, custom_density=False):
    """
    Read the Earth density parametrisation, in units of mol/cm^3, following hep-ph/9702343, if
    provided in a file (density_file), where it must consist of a table for each layer with the
    radius as the first entry and the rest the coefficients of the density as
    n_e(r) = alpha + beta r^2 + gamma r^4 + delta_n r^2n, with n>3
    If instead, the numerical flag is on, the density value will be taken from some user-provided
    function and the parameters extracted from a polynomial expansion
    """

    self.use_tabulated_density = tabulated_density

    if custom_density:
      self.use_custom_density = True

      # For simplicity create just one shell
      self.rj = np.ones(1)

    else:

      with nb.objmode(density_file='string', rj='float64[:]', alpha='float64[:]', beta='float64[:]', gamma='float64[:]', deltas='float64[:,:]'):
        path = os.path.dirname(os.path.realpath( __file__ ))

        # The default density file is for parametric density, not tabulated
        if density_file == None and tabulated_density:
          print("Error: tabulated density was selected, but no density file was provided.")
          exit()

        density_file = path + "/../Data/Earth_Density.csv" if density_file == None else density_file

        # Parse the density file to get starting row and columns
        skiprows, columns, sep  = f.parse_csv(density_file)

        earth_density = f.read_csv(density_file, names=columns, skiprows=skiprows, sep=sep)

        rj = earth_density.rj.to_numpy()
        alpha = earth_density.alpha.to_numpy()

        # If the density is tabulated we treat it as multiple layers with constant density alpha
        # So higher order coefficients are zero
        if tabulated_density:
          beta = np.zeros((len(rj)))
          gamma = np.zeros((len(rj)))
          deltas = np.zeros((0,len(rj)))
        else:
          beta = earth_density.beta.to_numpy() if "beta" in columns else np.zeros((len(rj)))
          gamma = earth_density.gamma.to_numpy() if "gamma" in columns else np.zeros((len(rj)))
          deltas = np.empty((len(columns)-4,len(rj)))
          for col in range(len(columns)-4):
            deltas[col] = getattr(earth_density,"delta"+str(col+1)).to_numpy()

      self.density_file = density_file
      self.rj = rj
      self.alpha = alpha
      self.beta = beta
      self.gamma = gamma
      self.deltas = deltas

  def parameters(self, eta):
    """
    Returns the values of the density parameters for the shells crossed by the path
    with nadir angle = eta as a list of lists, where each element [a, b, c, x_i] refers to a
    Earth shell  (from inner to outer layers) having density profile
    n_e(x) = alpha' + beta' x^2 + gamma' x^4 + delta_n' x^2n, with n>3
    with shell external boundary at x == x_i.
    """

    if not self.use_custom_density:

      # Make copy of class parameters to make sure no memory is touched
      alpha = self.alpha.copy()
      beta = self.beta.copy()
      gamma = self.gamma.copy()
      deltas = self.deltas.copy()

    else:
      # If using a custom density profile, we still need alpha, beta and gamma for the analytical computation
      # So approximate them using a Taylor expansion. We do not need the deltas.
      h = 0.001
      alpha = np.array([self.custom_density(0)])
      beta  = np.array([(self.custom_density(2*h) + self.custom_density(0) - 2*self.custom_density(h))/(2*h**2)])
      gamma = np.array([(self.custom_density(4*h) + self.custom_density(0) + 6*self.custom_density(2*h) - 4*self.custom_density(3*h) - 4*self.custom_density(h))/(24*h**4)])
      deltas = np.empty((0,1))

    # Select the index "idx_shells" in rj such that for i >= idx_shells => rj[i] > sin(eta)
    # The shells having rj[i] > sin(eta) are the ones crossed by a path with nadir angle = eta
    idx_shells = np.searchsorted(self.rj, sin(eta))

    # Keep only the parameters for the shells crossed by the path with nadir angle eta
    alpha_prime = alpha[idx_shells::] + beta[idx_shells::] * np.sin(eta)**2 + gamma[idx_shells::] * np.sin(eta)**4
    beta_prime = beta[idx_shells::] + 2 * gamma[idx_shells::] * np.sin(eta)**2
    gamma_prime = gamma[idx_shells::]

    # Add contribution from deltas
    deltas_prime = deltas[:,idx_shells::]
    for n in range(len(deltas)):
      alpha_prime += deltas[n,idx_shells::] * np.sin(eta)**(2*(n+3))
      beta_prime += (n+3) * deltas[n,idx_shells::] * np.sin(eta)**(2*(n+3-1))
      gamma_prime += binom(n+3, 2) * deltas[n,idx_shells::] * np.sin(eta)**(2*(n+3-2))
      for k in range(n+1,len(self.deltas)):
        deltas_prime[n] += binom(k+3,n+3) * deltas[k,idx_shells::] * np.sin(eta)**(2*(k-n))

    # Compute the value of the trajectory coordinates xj at each shell crossing
    xj = np.sqrt( (self.rj[idx_shells::])**2 - sin(eta)**2 )

    result = np.zeros((len(deltas_prime)+4,len(xj)))
    result[0] = alpha_prime
    result[1] = beta_prime
    result[2] = gamma_prime
    for i in range(len(deltas_prime)):
      result[3+i] = deltas_prime[i]
    result[-1] = xj
    result = result.transpose()

    return result



  def shells(self):
    """
    Returns the value of the radius for each shell
    """
    return self.rj

  def shells_x(self, eta):
    """
    Returns the value of the path coordinate for each shell
    crossed by the neutrino path
    """

    # Select the index "idx_shells" in rj such that for i >= idx_shells => rj[i] > sin(eta)
    # The shells having rj[i] > sin(eta) are the ones crossed by a path with nadir angle = eta
    idx_shells = np.searchsorted(self.rj, sin(eta))

    # Compute the value of the trajectory coordinates xj at each shell crossing
    xj = np.sqrt( (self.rj[idx_shells::])**2 - sin(eta)**2 )

    return xj

  def shells_eta(self):
    """
    Returns the value of the nadir angles corresponding to each shell
    """
    return np.arcsin(self.rj)/pi

  def custom_density(self, r):
    """
    Placeholder function to implement custom density functions
    """

    # Replace this example with a custom density function
    a = 6.1
    b = -1.7
    c = 2.6
    return a + b * r**2 + c * r**4

  def call(self, x, eta):
    """
    Computes the value of Earth electron density in units of mol/cm^3 for trajectory coordinate
    x and nadir angle eta;
    """

    # The density profile is symmetric with respect to x=0
    x = np.abs(x)

    # If x > cos(eta) the trajectory coordinate is beyond Earth surface, thus density is zero.
    if x > cos(eta):
      return 0

    # Use custom density profile
    if self.use_custom_density:
      # Switch to radial coordinate to evaluate density
      r = np.sqrt(x**2 + np.sin(eta)**2)
      return self.custom_density(r)

    # Get the parameters
    param = self.parameters(eta)
    alpha_prime = param[:,0]
    beta_prime = param[:,1]
    gamma_prime = param[:,2]
    deltas_prime = np.transpose(param[:,3:-1])
    xj = param[:,-1]

    # The index "idx" determines within which shell xj[idx] the point x is
    idx = np.searchsorted(xj, x)

    return alpha_prime[idx] + beta_prime[idx] * x**2 + gamma_prime[idx] * x**4 + np.sum(np.array([deltas_prime[i][idx] * x**(6+2*i) for i in range(len(deltas_prime))]))

def numerical_solution(density, pmns, DeltamSq21, DeltamSq3l, E, eta, depth, antinu):
  """
  numerical_solution(density, pmns, DeltamSq21, DeltamSq3l, E, eta, depth, antinu) computes
  numerically the probability of survival of an incident electron neutrino spectrum
  - density: the Earth density object
  - pmns: the PMNS matrix
  - DeltamSq21, Deltamq3l: the mass squared differences
  - E: the neutrino energy, in units of MeV;
  - eta: the nadir angle
  - depth: the detector depth below the surface of the Earth, in meters
  - antinu: False for neutrinos, True for antineutrinos
  """

  # Extract from pmns matrix
  U = pmns.U
  r23 = pmns.R23(pmns.theta23)
  delta = pmns.Delta(pmns.delta)

  # Conjugate for antineutrinos
  if antinu:
    U = U.conjugate()
    r23 = r23.conjugate()
    delta = delta.conjugate()

  if DeltamSq3l > 0: # NO, l = 1
    ki = R_E*k(np.array([0, DeltamSq21, DeltamSq3l]), E)
  else: # IO, l = 2
    ki = R_E*k(np.array([-DeltamSq21, 0, DeltamSq3l]), E)
  Hk = multi_dot([U, np.diag(ki), U.transpose()])

  h = depth/R_E
  r_d = 1 - h
  x_d = r_d * cos(eta)
  Deltax = r_d * cos(eta) + sqrt(1 - r_d**2 * sin(eta)**2)
  n_1 = density.call(1-h/2,0)
  eta_prime = asin(r_d * sin(eta))

  x1, x2 = (-density.shells_x(eta_prime)[-1], x_d) if 0 <= eta < pi/2 else (0, Deltax)

  def model(t, y):
    nue, numu, nutau = y
<<<<<<< HEAD
    dnudt = - 1j * np.dot(multi_dot([r23, delta.conjugate(), Hk + np.diag([
        R_E*MatterPotential(density.call(t, eta_prime) if 0 <= eta < pi/2 else n_1, antinu)
        ,0,0]), delta, r23.transpose()]), [nue, numu, nutau])
=======
    dnudt = - 1j * np.dot(multi_dot([r23, delta, Hk + np.diag([
        MatterPotential(density.call(t, eta_prime) if 0 <= eta < pi/2 else n_1, antinu)
        ,0,0]), delta.conjugate().transpose(), r23.transpose()]), [nue, numu, nutau])
>>>>>>> c31a91a6
    return dnudt

  num_evol = []

  if E<10:
    x = np.linspace(x1, x2, floor(10**(3+np.log10(10/E))))
  else:
   x = np.linspace(x1, x2, 10**3)

  successful_integration = True

  for col in range(3):
    if successful_integration:
        nu0 = np.identity(3)[:, col]

        nu = complex_ode(model)

        nu.set_integrator("lsoda")
        nu.set_initial_value(nu0, x1)

        sol = [nu.integrate(xi) for xi in x[1::]]

        successful_integration = successful_integration and nu.successful()

        sol.insert(0, np.array(nu0))

        num_evol.append(sol)

  if len(num_evol) < 3:
    print("Error: numerical integration failed")
    exit()

  num_solution = [np.column_stack((num_evol[0][k], num_evol[1][k], num_evol[2][k])) for k in range(len(x))]

  return num_solution, x


def evolved_state_numerical(nustate, density, pmns, DeltamSq21, DeltamSq3l, E, eta, depth, massbasis=True, full_oscillation=False, antinu=False):
  """
  evolved_state_numerical(nustate, density, pmns, DeltamSq21, DeltamSq3l, E, eta, depth, full_oscillation, antinu) computes
  numerically the probability of survival of an incident electron neutrino spectrum
  - nustate: the array of weights of the incoherent neutrino flux
  - density: the Earth density object
  - pmns: the PMNS matrix
  - DeltamSq21, Deltamq3l: the mass squared differences
  - E is the neutrino energy, in units of MeV;
  - eta: the nadir angle
  - depth: detector depth below the surface of the Earth, in meters
  - massbasis: the basis of the neutrino eigenstate, True: mass, False: flavour (def. True)
  - full_oscillation: return full oscillation along path (def. False))
  - antinu: False for neutrinos, True for antineutrinos
  """

  num_solution, x = numerical_solution(density, pmns, DeltamSq21, DeltamSq3l, E, eta, depth, antinu)

<<<<<<< HEAD
  if not massbasis:
    state = [np.array(np.dot(num_solution[i].transpose(), nustate)) for i in range(len(x))]
  else:
    if not antinu:
      state = [np.array(np.dot(np.dot(num_solution[i].transpose(), pmns.pmns), nustate)) for i in range(len(x))]
    else:
      state = [np.array(np.dot(np.dot(num_solution[i].transpose(), pmns.pmns.conjugate()), nustate)) for i in range(len(x))]
=======
  state = [np.array(np.dot(num_solution[i], nustate)) for i in range(len(x))]
>>>>>>> c31a91a6

  if full_oscillation:
    return state, x
  else:
    return state[-1]

def Pearth_numerical(nustate, density, pmns, DeltamSq21, DeltamSq3l, E, eta, depth, massbasis=True, full_oscillation=False, antinu=False):
  """
  Pearth_numerical(nustate, density, pmns, DeltamSq21, DeltamSq3l, E, eta, depth, massbasis, full_oscillation, antinu) computes
  numerically the probability of survival of an incident electron neutrino spectrum
  - nustate: the array of weights of the incoherent neutrino flux
  - density: the Earth density object
  - pmns: the PMNS matrix
  - DeltamSq21, Deltamq3l: the mass squared differences
  - E is the neutrino energy, in units of MeV;
  - eta: the nadir angle
  - depth: the detector depth below the surface of the Earth, in meters
  - massbasis: the basis of the neutrino eigenstate, True: mass, False: flavour (def. True)
  - full_oscillation: return full oscillation along path (def. False))
  - antinu: False for neutrinos, True for antineutrinos
  """

  num_solution, x = numerical_solution(density, pmns, DeltamSq21, DeltamSq3l, E, eta, depth, antinu)

  if not massbasis:
      evolution = [np.array(np.square(np.abs(np.dot(num_solution[i], nustate))) ) for i in range(len(x))]
  elif massbasis:
      if not antinu:
<<<<<<< HEAD
        evolution = [np.array(np.square(np.abs(np.dot(np.dot(num_solution[i].transpose(), pmns.pmns), nustate)))) for i in range(len(x))]
      else:
        evolution = [np.array(np.square(np.abs(np.dot(np.dot(num_solution[i].transpose(), pmns.pmns.conjugate()), nustate)))) for i in range(len(x))]
=======
        evolution = [np.array(np.real(np.dot(np.square(np.abs(np.dot(num_solution[i], pmns.pmns))), nustate))) for i in range(len(x))]
      else:
        evolution = [np.array(np.real(np.dot(np.square(np.abs(np.dot(num_solution[i], pmns.pmns.conjugate()))), nustate))) for i in range(len(x))]
>>>>>>> c31a91a6
  else:
      print("Error: unrecognised neutrino basis, please choose either \"flavour\" or \"mass\".")
      exit()

  if full_oscillation:
    return evolution, x
  else:
    return evolution[-1]


@nb.njit
def evolved_state_analytical(nustate, density, pmns, DeltamSq21, DeltamSq3l, E, eta, depth, massbasis=True, antinu=False):
  """
  evolved_state_analytical(nustate, density, pmns, DeltamSq21, DeltamSq3l, E, eta, depth, antinu) computes
  analytically the evolved flavour state after matter regeneration
  - nustate: the array of weights of the incoherent neutrino flux
  - density: the Earth density object
  - pmns: the PMNS matrix
  - DeltamSq21, Deltamq3l: the mass squared differences
  - E: the neutrino energy, in units of MeV;
  - eta: the nadir angle
  - depth: the detector depth below the surface of the Earth, in meters
  - massbasis: the basis of the neutrino eigenstate, True: mass, False: flavour (def. True)
  - antinu: False for neutrinos, True for antineutrinos
  """

  evol = FullEvolutor(density, DeltamSq21, DeltamSq3l, pmns, E, eta, depth, antinu)
<<<<<<< HEAD
=======
  return np.dot(evol, nustate.astype(nb.complex128))
>>>>>>> c31a91a6

  if not massbasis: # flavour
    return np.dot(evol.transpose(), nustate.astype(nb.complex128))
  else:
    if not antinu:
      return np.dot(np.dot(evol.transpose(), pmns.pmns).astype(nb.complex128), nustate.astype(nb.complex128))
    else:
      return np.dot(np.dot(evol.transpose(), pmns.pmns.conjugate()).astype(nb.complex128), nustate.astype(nb.complex128))

@nb.njit
def Pearth_analytical(nustate, density, pmns, DeltamSq21, DeltamSq3l, E, eta, depth, massbasis=True, antinu=False):
  """
  Pearth_analytical(nustate, density, pmns, DeltamSq21, DeltamSq3l, E, eta, depth, massbasis, antinu) computes
  analytically the probability of survival of an incident electron neutrino spectrum
  - nustate: the array of weights of the incoherent neutrino flux
  - density: the Earth density object
  - pmns: the PMNS matrix
  - DeltamSq21, Deltamq3l: the mass squared differences
  - E: the neutrino energy, in units of MeV;
  - eta: the nadir angle
  - depth: the detector depth below the surface of the Earth, in meters
  - massbasis: the basis of the neutrino eigenstate, True: mass, False: flavour (def. True)
  - antinu: False for neutrinos, True for antineutrinos
  """
  evol = FullEvolutor(density, DeltamSq21, DeltamSq3l, pmns, E, eta, depth, antinu)
<<<<<<< HEAD
  if not massbasis: # flavour
      return np.square(np.abs(np.dot(evol.transpose(), nustate.astype(nb.complex128))))
  elif massbasis: # mass
      if not antinu:
        return np.square(np.abs(np.dot(np.dot(evol.transpose(), pmns.pmns), nustate.astype(nb.complex128))))
      else:
        return np.square(np.abs(np.dot(np.dot(evol.transpose(), pmns.pmns.conjugate()), nustate.astype(nb.complex128))))
=======
  if not massbasis:
      return np.square(np.abs(np.dot(evol, nustate.astype(nb.complex128))))
  elif massbasis:
      if not antinu:
        return np.real(np.dot(np.square(np.abs(np.dot(evol, pmns.pmns)).astype(nb.complex128)), nustate.astype(nb.complex128)))
      else:
        return np.real(np.dot(np.square(np.abs(np.dot(evol, pmns.pmns.conjugate())).astype(nb.complex128)), nustate.astype(nb.complex128)))
>>>>>>> c31a91a6

  else:
      raise Exception("Error: unrecognised neutrino basis, please choose either \"flavour\" or \"mass\".")


def evolved_state(nustate, density, pmns, DeltamSq21, DeltamSq3l, E, eta, depth, mode="analytical", massbasis=True, full_oscillation=False, antinu=False):
  """
  evolved_state(nustate, density, pmns, DeltamSq21, DeltamSq21, E, eta, depth, mode, full_oscillation, antinu), computes with a given mode
  the probability of survival of an incident electron neutrino spectrum
  - nustate: array of weights of the incoherent neutrino flux
  - density: the Earth density object
  - pmns: the PMNS matrix
  - DeltamSq21, Deltamq3l: the mass squared differences
  - E: the neutrino energy, in units of MeV;
  - eta: the nadir angle
  - depth:  the detector depth below the surface of the Earth, in meters
  - mode: either analytical or numerical computation of the evolutor (def. analytical)
  - massbasis: the basis of the neutrino eigenstate, True: mass, False: flavour (def. True)
  - full_oscillation: return full oscillation along path (def. False))
  - antinu: False for neutrinos, True for antineutrinos
  """

  if mode == "analytical":
    if full_oscillation:
      print("Warning: full oscillation only available in numerical mode. Result will be only final probability values")

    return evolved_state_analytical(nustate, density, pmns, DeltamSq21, DeltamSq3l, E, eta, depth, massbasis=massbasis, antinu=antinu)

  elif mode == "numerical":
    return evolved_state_numerical(nustate, density, pmns, DeltamSq21, DeltamSq3l, E, eta, depth, massbasis=massbasis, full_oscillation=full_oscillation, antinu=antinu)

  else:
    raise Exception("Error: Unkown mode for the computation of evoulutor")



def Pearth(nustate, density, pmns, DeltamSq21, DeltamSq3l, E, eta, depth, mode="analytical", massbasis=True, full_oscillation=False, antinu=False):
  """
  Pearth(nustate, density, pmns, DeltamSq21, DeltamSq21, E, eta, depth, mode, massbasis, full_oscillation, antinu), computes with a given mode
  the probability of survival of an incident electron neutrino spectrum
  - nustate: array of weights of the incoherent neutrino flux
  - density: the Earth density object
  - pmns: the PMNS matrix
  - DeltamSq21, Deltamq3l: the mass squared differences
  - E: the neutrino energy, in units of MeV;
  - eta: the nadir angle
  - depth:  the detector depth below the surface of the Earth, in meters
  - mode: either analytical or numerical computation of the evolutor (def. analytical)
  - massbasis: the basis of the neutrino eigenstate, True: mass, False: flavour (def. True)
  - full_oscillation: return full oscillation along path (def. False))
  - antinu: False for neutrinos, True for antineutrinos
  """

  if mode == "analytical":
    if full_oscillation:
      print("Warning: full oscillation only available in numerical mode. Result will be only final probability values")

    return Pearth_analytical(nustate, density, pmns, DeltamSq21, DeltamSq3l, E, eta, depth, massbasis=massbasis, antinu=antinu)

  elif mode == "numerical":
    return Pearth_numerical(nustate, density, pmns, DeltamSq21, DeltamSq3l, E, eta, depth, massbasis=massbasis, full_oscillation=full_oscillation, antinu=antinu)

  else:
    raise Exception("Error: Unkown mode for the computation of evoulutor")


def Pearth_integrated(nustate, density, pmns, DeltamSq21, DeltamSq3l, E, depth, height=Hmax, mode="analytical", full_oscillation=False, massbasis=True, antinu=False, lam=-1, d1=0, d2=365, ns=1000, normalized=False, angle_file=None, angle="Nadir", height_file=None, daynight=None, solar=True, atmosphere=True):
  """
  Pearth(nustate, density, pmns, DeltamSq21, DeltamSq21, E, lam, depth, mode, full_oscillation, antinu, d1, d2, ns, normalized, from_file, angle),
  computes the probability of survival of an incident electron neutrino spectrum integrated over the exposure
  - nustate: array of weights of the incoherent neutrino flux
  - density: the Earth density object
  - pmns: the PMNS matrix
  - DeltamSq21, Deltamq3l: the mass squared differences
  - E: the neutrino energy, in units of MeV;
  - depth:  the detector depth below the surface of the Earth, in meters
  - height: starting height to compute exposure
  - mode: either analytical or numerical computation of the evolutor (def. analytical)
  - full_oscillation: return full oscillation along path (def. False))
  - massbasis: the basis of the neutrino eigenstate, True: mass, False: flavour (def. True)
  - antinu: False for neutrinos, True for antineutrinos
  - lam: the latitude of the experiment (def. -1)
  - d1: lower limit of day interval
  - d2: upper limit of day interval
  - ns: number of nadir angle samples
  - normalized: normalization of exposure
  - angle_file: file with experiments angular exposure
  - angle: angle of samples is exposure file
  - height_file: file with experiments height exposure
  - solar: whether to use exposure based on solar neutrinos
  - atmosphere: whether to include effect of the atmosphere
  """

<<<<<<< HEAD
  if not solar and not atmosphere:
    print("Error: neutrinos should be either solar or atmospheric")
    exit()

  nadirexposure = NadirExposure(lam=lam, normalized=normalized, d1=d1, d2=d2, ns=ns, file=angle_file, angle=angle, solar=solar)
  deta = nadirexposure[1][0]-nadirexposure[0][0]

  # If the neutrinos are not solar, they must be atmospheric, so integrate over the height
  if not solar and atmosphere:
    heightexposure = HeightExposure(height=height, file=height_file)
    dh = heightexposure[1][0]-heightexposure[0][0]
    atmos_density = AtmosphereDensity()
  else:
    heightexposure = [[0, 1]]
    dh = 1
=======
  exposure = NadirExposure(lam=lam, normalized=normalized, d1=d1, d2=d2, ns=ns, from_file=from_file, angle=angle, daynight=daynight)
>>>>>>> c31a91a6

  day = True if daynight != "night" else False
  night = True if daynight != "day" else False

  prob = 0
<<<<<<< HEAD
  for eta, exp in nadirexposure:
    if (eta < pi/2 and night) or (eta >= pi/2 and day):
      for h, hexp in heightexposure:
        if atmosphere:
          nustate = evolved_state_atmosphere(nustate, atmos_density, DeltamSq21, DeltamSq3l, pmns, E, eta, h, depth=depth, massbasis=massbasis, antinu=antinu)
          massbasis = False
        prob += Pearth(nustate, density, pmns, DeltamSq21, DeltamSq3l, E, eta, depth, mode=mode, massbasis=massbasis, full_oscillation=full_oscillation, antinu=antinu) * exp * hexp * deta * dh
=======
  deta = pi/ns
  for eta, exp in exposure:
    prob += Pearth(nustate, density, pmns, DeltamSq21, DeltamSq3l, E, eta, depth, mode=mode, massbasis=True, full_oscillation=full_oscillation, antinu=antinu) * exp * deta

>>>>>>> c31a91a6

  return prob<|MERGE_RESOLUTION|>--- conflicted
+++ resolved
@@ -279,15 +279,9 @@
 
   def model(t, y):
     nue, numu, nutau = y
-<<<<<<< HEAD
-    dnudt = - 1j * np.dot(multi_dot([r23, delta.conjugate(), Hk + np.diag([
+    dnudt = - 1j * np.dot(multi_dot([r23, delta, Hk + np.diag([
         R_E*MatterPotential(density.call(t, eta_prime) if 0 <= eta < pi/2 else n_1, antinu)
-        ,0,0]), delta, r23.transpose()]), [nue, numu, nutau])
-=======
-    dnudt = - 1j * np.dot(multi_dot([r23, delta, Hk + np.diag([
-        MatterPotential(density.call(t, eta_prime) if 0 <= eta < pi/2 else n_1, antinu)
         ,0,0]), delta.conjugate().transpose(), r23.transpose()]), [nue, numu, nutau])
->>>>>>> c31a91a6
     return dnudt
 
   num_evol = []
@@ -343,17 +337,13 @@
 
   num_solution, x = numerical_solution(density, pmns, DeltamSq21, DeltamSq3l, E, eta, depth, antinu)
 
-<<<<<<< HEAD
   if not massbasis:
-    state = [np.array(np.dot(num_solution[i].transpose(), nustate)) for i in range(len(x))]
+    state = [np.array(np.dot(num_solution[i], nustate)) for i in range(len(x))]
   else:
     if not antinu:
-      state = [np.array(np.dot(np.dot(num_solution[i].transpose(), pmns.pmns), nustate)) for i in range(len(x))]
+      state = [np.array(np.dot(np.dot(num_solution[i], pmns.pmns), nustate)) for i in range(len(x))]
     else:
-      state = [np.array(np.dot(np.dot(num_solution[i].transpose(), pmns.pmns.conjugate()), nustate)) for i in range(len(x))]
-=======
-  state = [np.array(np.dot(num_solution[i], nustate)) for i in range(len(x))]
->>>>>>> c31a91a6
+      state = [np.array(np.dot(np.dot(num_solution[i], pmns.pmns.conjugate()), nustate)) for i in range(len(x))]
 
   if full_oscillation:
     return state, x
@@ -382,15 +372,9 @@
       evolution = [np.array(np.square(np.abs(np.dot(num_solution[i], nustate))) ) for i in range(len(x))]
   elif massbasis:
       if not antinu:
-<<<<<<< HEAD
-        evolution = [np.array(np.square(np.abs(np.dot(np.dot(num_solution[i].transpose(), pmns.pmns), nustate)))) for i in range(len(x))]
-      else:
-        evolution = [np.array(np.square(np.abs(np.dot(np.dot(num_solution[i].transpose(), pmns.pmns.conjugate()), nustate)))) for i in range(len(x))]
-=======
         evolution = [np.array(np.real(np.dot(np.square(np.abs(np.dot(num_solution[i], pmns.pmns))), nustate))) for i in range(len(x))]
       else:
         evolution = [np.array(np.real(np.dot(np.square(np.abs(np.dot(num_solution[i], pmns.pmns.conjugate()))), nustate))) for i in range(len(x))]
->>>>>>> c31a91a6
   else:
       print("Error: unrecognised neutrino basis, please choose either \"flavour\" or \"mass\".")
       exit()
@@ -418,18 +402,14 @@
   """
 
   evol = FullEvolutor(density, DeltamSq21, DeltamSq3l, pmns, E, eta, depth, antinu)
-<<<<<<< HEAD
-=======
-  return np.dot(evol, nustate.astype(nb.complex128))
->>>>>>> c31a91a6
 
   if not massbasis: # flavour
-    return np.dot(evol.transpose(), nustate.astype(nb.complex128))
+    return np.dot(evol, nustate.astype(nb.complex128))
   else:
     if not antinu:
-      return np.dot(np.dot(evol.transpose(), pmns.pmns).astype(nb.complex128), nustate.astype(nb.complex128))
+      return np.dot(np.dot(evol, pmns.pmns).astype(nb.complex128), nustate.astype(nb.complex128))
     else:
-      return np.dot(np.dot(evol.transpose(), pmns.pmns.conjugate()).astype(nb.complex128), nustate.astype(nb.complex128))
+      return np.dot(np.dot(evol, pmns.pmns.conjugate()).astype(nb.complex128), nustate.astype(nb.complex128))
 
 @nb.njit
 def Pearth_analytical(nustate, density, pmns, DeltamSq21, DeltamSq3l, E, eta, depth, massbasis=True, antinu=False):
@@ -447,15 +427,6 @@
   - antinu: False for neutrinos, True for antineutrinos
   """
   evol = FullEvolutor(density, DeltamSq21, DeltamSq3l, pmns, E, eta, depth, antinu)
-<<<<<<< HEAD
-  if not massbasis: # flavour
-      return np.square(np.abs(np.dot(evol.transpose(), nustate.astype(nb.complex128))))
-  elif massbasis: # mass
-      if not antinu:
-        return np.square(np.abs(np.dot(np.dot(evol.transpose(), pmns.pmns), nustate.astype(nb.complex128))))
-      else:
-        return np.square(np.abs(np.dot(np.dot(evol.transpose(), pmns.pmns.conjugate()), nustate.astype(nb.complex128))))
-=======
   if not massbasis:
       return np.square(np.abs(np.dot(evol, nustate.astype(nb.complex128))))
   elif massbasis:
@@ -463,7 +434,6 @@
         return np.real(np.dot(np.square(np.abs(np.dot(evol, pmns.pmns)).astype(nb.complex128)), nustate.astype(nb.complex128)))
       else:
         return np.real(np.dot(np.square(np.abs(np.dot(evol, pmns.pmns.conjugate())).astype(nb.complex128)), nustate.astype(nb.complex128)))
->>>>>>> c31a91a6
 
   else:
       raise Exception("Error: unrecognised neutrino basis, please choose either \"flavour\" or \"mass\".")
@@ -557,12 +527,11 @@
   - atmosphere: whether to include effect of the atmosphere
   """
 
-<<<<<<< HEAD
   if not solar and not atmosphere:
     print("Error: neutrinos should be either solar or atmospheric")
     exit()
 
-  nadirexposure = NadirExposure(lam=lam, normalized=normalized, d1=d1, d2=d2, ns=ns, file=angle_file, angle=angle, solar=solar)
+  nadirexposure = NadirExposure(lam=lam, normalized=normalized, d1=d1, d2=d2, ns=ns, file=angle_file, angle=angle, solar=solar, daynight=daynight)
   deta = nadirexposure[1][0]-nadirexposure[0][0]
 
   # If the neutrinos are not solar, they must be atmospheric, so integrate over the height
@@ -573,27 +542,16 @@
   else:
     heightexposure = [[0, 1]]
     dh = 1
-=======
-  exposure = NadirExposure(lam=lam, normalized=normalized, d1=d1, d2=d2, ns=ns, from_file=from_file, angle=angle, daynight=daynight)
->>>>>>> c31a91a6
 
   day = True if daynight != "night" else False
   night = True if daynight != "day" else False
 
   prob = 0
-<<<<<<< HEAD
   for eta, exp in nadirexposure:
-    if (eta < pi/2 and night) or (eta >= pi/2 and day):
-      for h, hexp in heightexposure:
-        if atmosphere:
-          nustate = evolved_state_atmosphere(nustate, atmos_density, DeltamSq21, DeltamSq3l, pmns, E, eta, h, depth=depth, massbasis=massbasis, antinu=antinu)
-          massbasis = False
-        prob += Pearth(nustate, density, pmns, DeltamSq21, DeltamSq3l, E, eta, depth, mode=mode, massbasis=massbasis, full_oscillation=full_oscillation, antinu=antinu) * exp * hexp * deta * dh
-=======
-  deta = pi/ns
-  for eta, exp in exposure:
-    prob += Pearth(nustate, density, pmns, DeltamSq21, DeltamSq3l, E, eta, depth, mode=mode, massbasis=True, full_oscillation=full_oscillation, antinu=antinu) * exp * deta
-
->>>>>>> c31a91a6
+    for h, hexp in heightexposure:
+      if atmosphere:
+        nustate = evolved_state_atmosphere(nustate, atmos_density, DeltamSq21, DeltamSq3l, pmns, E, eta, h, depth=depth, massbasis=massbasis, antinu=antinu)
+        massbasis = False
+      prob += Pearth(nustate, density, pmns, DeltamSq21, DeltamSq3l, E, eta, depth, mode=mode, massbasis=massbasis, full_oscillation=full_oscillation, antinu=antinu) * exp * hexp * deta * dh
 
   return prob