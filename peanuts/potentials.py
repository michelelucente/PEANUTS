--- conflicted
+++ resolved
@@ -35,9 +35,5 @@
     - E: the neutrino energy in MeV.
     See Eq. 4.18 in 1802.05781.
     """
-<<<<<<< HEAD
-    return 2.533 * mSq / E # 1/m
-=======
     hbarc = 197.3269804e-15
-    return R_E * 0.5 * 1e-12 * mSq / E / hbarc # dimensionless
->>>>>>> c31a91a6
+    return 0.5 * 1e-12 * mSq / E / hbarc # 1/m